"""Functions to make predictions with Gaussian Processes machine learning."""
from __future__ import absolute_import
from __future__ import division

import numpy as np
<<<<<<< HEAD
from scipy.optimize import minimize
from collections import defaultdict
import functools

from .gpfunctions.log_marginal_likelihood import log_marginal_likelihood
from .gpfunctions.covariance import get_covariance
from .gpfunctions.kernels import kdicts2list, list2kdict
from .gpfunctions.uncertainty import get_uncertainty
from atoml.utilities.cost_function import get_error
from atoml.preprocess.scale_target import target_standardize, target_normalize


class GaussianProcess(object):
    """Gaussian processes functions for the machine learning."""

    def __init__(self, train_fp, train_target, kernel_dict,
                 standardize_target=True, normalize_target=False,
                 regularization=None, regularization_bounds=(1e-12, None),
                 optimize_hyperparameters=False):
        """Gaussian processes setup.

        Parameters
        ----------
        train_fp : list
            A list of training fingerprint vectors.
        train_target : list
            A list of training targets used to generate the predictions.
        kernel_dict : dict of dicts
            Each dict in kernel_dict contains information on a kernel.
            The 'type' key is required to contain the name of kernel function:
            'linear', 'polynomial', 'gaussian' or 'laplacian'.
            The hyperparameters 'width', 'kfree'
        regularization : float
            The regularization strength (smoothing function) applied to the
            kernel matrix.
        regularization_bounds : tuple
            Optional to change the bounds for the regularization.
        optimize_hyperparameters : boolean
            Optional flag to optimize the hyperparameters.
        """
        msg = 'Cannot standardize and normalize the targets. Pick only one.'
        assert (standardize_target and normalize_target) is not True, msg

        self.standardize_target = standardize_target
        self.normalize_target = normalize_target
        self.N_train, self.N_D = np.shape(train_fp)
        self.regularization = regularization
        self._prepare_kernels(kernel_dict,
                              regularization_bounds=regularization_bounds)
        self.update_data(train_fp, train_target, standardize_target,
                         normalize_target)
        if optimize_hyperparameters:
            self._optimize_hyperparameters()

    def predict(self, test_fp, test_target=None, uncertainty=False, basis=None,
                get_validation_error=False, get_training_error=False,
                epsilon=None):
        """Function to perform the prediction on some training and test data.

        Parameters
        ----------
        test_fp : list
            A list of testing fingerprint vectors.
        test_target : list
            A list of the the test targets used to generate the prediction
            errors.
        uncertainty : boolean
            Return data on the predicted uncertainty if True. Default is False.
        basis : function
            Basis functions to assess the reliability of the uncertainty
            predictions. Must be a callable function that takes a list of
            descriptors and returns another list.
        get_validation_error : boolean
            Return the error associated with the prediction on the test set of
            data if True. Default is False.
        get_training_error : boolean
            Return the error associated with the prediction on the training set
            of data if True. Default is False.
        epsilon : float
            Threshold for insensitive error calculation.
        """
        # Store input data.
        data = defaultdict(list)

        # Calculate the covariance between the test and training datasets.
        ktb = get_covariance(kernel_dict=self.kernel_dict, matrix1=test_fp,
                             matrix2=self.train_fp, regularization=None)

        # Build the list of predictions.
        data['prediction'] = self._make_prediction(ktb=ktb, cinv=self.cinv,
                                                   target=self.train_target)

        # Calculate error associated with predictions on the test data.
        if get_validation_error:
            data['validation_error'] = get_error(prediction=data['prediction'],
                                                 target=test_target,
                                                 epsilon=epsilon)

        # Calculate error associated with predictions on the training data.
        if get_training_error:
            # Calculate the covariance between the training dataset.
            kt_train = get_covariance(kernel_dict=self.kernel_dict,
                                      matrix1=self.train_fp,
                                      regularization=None)

            # Calculate predictions for the training data.
            data['train_prediction'] = \
                self._make_prediction(ktb=kt_train, cinv=self.cinv,
                                      target=self.train_target)

            # Calculated the error for the prediction on the training data.
            if self.standardize_target:
                train_target = self.train_target * \
                    self.standardize_data['std'] + \
                    self.standardize_data['mean']
            if self.normalize_target:
                train_target = self.train_target * \
                    self.normalize_data['dif'] + \
                    self.normalize_data['mean']
            else:
                train_target = self.train_target
            data['training_error'] = \
                get_error(prediction=data['train_prediction'],
                          target=train_target,
                          epsilon=epsilon)

        # Calculate uncertainty associated with prediction on test data.
        if uncertainty:
            data['uncertainty'] = get_uncertainty(kernel_dict=self.kernel_dict,
                                                  test_fp=test_fp,
                                                  reg=self.regularization,
                                                  ktb=ktb, cinv=self.cinv)

        if basis is not None:
            data['basis'] = self._fixed_basis(train=self.train_fp,
                                              test=test_fp,
                                              ktb=ktb, cinv=self.cinv,
                                              target=self.train_target,
                                              test_target=test_target,
                                              basis=basis, epsilon=epsilon)

        return data

    def update_data(self, train_fp, train_target, standardize_target,
                    normalize_target):
        """Update the training matrix, targets and covariance matrix.

        Parameters
        ----------
        train_fp : list
            A list of training fingerprint vectors.
        train_target : list
            A list of training targets used to generate the predictions.
        """
        # Get the shape of the training dataset.
        self.N_train, self.N_D = np.shape(train_fp)
        # Store the training data in the GP
        self.train_fp = train_fp
        # Store standardized target values by default.
        self.standardize_target = standardize_target
        if self.standardize_target:
            self.standardize_data = target_standardize(train_target)
            self.train_target = self.standardize_data['target']
        elif self.normalize_target:
            self.normalize_data = target_normalize(train_target)
            self.train_target = self.normalize_data['target']
        else:
            self.train_target = train_target
        # Get the Gram matrix on-the-fly if none is suppiled.
        cvm = get_covariance(kernel_dict=self.kernel_dict,
                             matrix1=self.train_fp,
                             regularization=self.regularization)
        # Invert the covariance matrix.
        self.cinv = np.linalg.inv(cvm)

    def _prepare_kernels(self, kernel_dict, regularization_bounds):
        """Format kernel_dictionary and stores bounds for optimization.

        Parameters
        ----------
        kernel_dict : dict
            Dictionary containing all information for the kernels.
        regularization_bounds : tuple
            Optional to change the bounds for the regularization.
        """
        kdict = kernel_dict
        bounds = ()
        for key in kdict:
            if 'features' in kdict[key]:
                N_D = len(kdict[key]['features'])
            else:
                N_D = self.N_D
            if 'scaling' in kdict[key]:
                if 'scaling_bounds' in kdict[key]:
                    bounds += kdict[key]['scaling_bounds']
                else:
                    bounds += ((0, None),)
            if 'd_scaling' in kdict[key]:
                d_scaling = kdict[key]['d_scaling']
                if type(d_scaling) is float or type(d_scaling) is int:
                    kernel_dict[key]['d_scaling'] = np.zeros(N_D,) + d_scaling
                if 'bounds' in kdict[key]:
                    bounds += kdict[key]['bounds']
                else:
                    bounds += ((0, None),) * N_D
            if 'width' in kdict[key]:
                theta = kdict[key]['width']
                if type(theta) is float or type(theta) is int:
                    kernel_dict[key]['width'] = np.zeros(N_D,) + theta
                if 'bounds' in kdict[key]:
                    bounds += kdict[key]['bounds']
                else:
                    bounds += ((1e-12, 1e12),) * N_D
            elif 'hyperparameters' in kdict[key]:
                theta = kdict[key]['hyperparameters']
                if type(theta) is float or type(theta) is int:
                    kernel_dict[key]['hyperparameters'] = (np.zeros(N_D,) +
                                                           theta)
                if 'bounds' in kdict[key]:
                    bounds += kdict[key]['bounds']
                else:
                    bounds += ((1e-12, 1e12),) * N_D
            elif 'theta' in kdict[key]:
                theta = kdict[key]['theta']
                if type(theta) is float or type(theta) is int:
                    kernel_dict[key]['hyperparameters'] = (np.zeros(N_D,) +
                                                           theta)
                if 'bounds' in kdict[key]:
                    bounds += kdict[key]['bounds']
                else:
                    bounds += ((1e-12, 1e12),) * N_D
            elif 'bounds' in kdict[key]:
                bounds += kdict[key]['bounds']
            elif kdict[key]['type'] == 'linear':
                bounds += ((0, None),)
            elif kdict[key]['type'] == 'polynomial':
                bounds += ((None, None), (1, None), (0, None),)
        self.kernel_dict = kernel_dict
        # Bounds for the regularization
        bounds += (regularization_bounds,)
        self.bounds = bounds

    def _optimize_hyperparameters(self):
        """Optimize hyperparameters of the Gaussian Process.

        Performed with respect to the log marginal likelihood. Optimized
        hyperparameters are saved in the kernel dictionary. Finally, the
        covariance matrix is updated.
        """
        # Create a list of all hyperparameters.
        theta = kdicts2list(self.kernel_dict, N_D=self.N_D)
        theta = np.append(theta, self.regularization)

        # Define fixed arguments for log_marginal_likelihood
        args = (np.array(self.train_fp), self.train_target,
                self.kernel_dict)

        # Optimize
        self.theta_opt = minimize(log_marginal_likelihood, theta,
                                  args=args,
                                  bounds=self.bounds)

        # Update kernel_dict and regularization with optimized values.
        self.kernel_dict = list2kdict(self.theta_opt['x'][:-1],
                                      self.kernel_dict)
        self.regularization = self.theta_opt['x'][-1]
        # Make a new covariance matrix with the optimized hyperparameters.
        cvm = get_covariance(kernel_dict=self.kernel_dict,
                             matrix1=self.train_fp,
                             regularization=self.regularization)
        # Invert the covariance matrix.
        self.cinv = np.linalg.inv(cvm)

    def _make_prediction(self, ktb, cinv, target):
        """Function to make the prediction.

        Parameters
        ----------
        ktb : array
            Covariance matrix between test and training data.
        cinv : array
            Inverted Gram matrix, covariance between training data.
        target : list
            The target values for the training data.

        Returns
        -------
        pred : list
            The rescaled predictions for the test data.
        """
        train_mean = np.mean(target)
        target_values = target
        alpha = np.dot(cinv, target_values)

        # Form list of the actual predictions.
        pred = functools.reduce(np.dot, (ktb, alpha))

        # Rescalse the predictions if targets were previously standardized.
        if self.standardize_target:
            pred = (np.asarray(pred) * self.standardize_data['std']) + \
             self.standardize_data['mean']

        if self.normalize_target:
            pred = (np.asarray(pred) * self.normalize_data['dif']) + \
             self.normalize_data['mean']

        return pred

    def _fixed_basis(self, test, train, basis, ktb, cinv, target, test_target,
                     epsilon):
        """Function to apply fixed basis.

        Returns
        -------
            Predictions gX on the residual.
        """
        data = defaultdict(list)
        # Calculate the K(X*,X*) covariance matrix.
        ktest = get_covariance(kernel_dict=self.kernel_dict, matrix1=test,
                               regularization=None)

        # Form H and H* matrix, multiplying X by basis.
        train_matrix = np.asarray([basis(i) for i in train])
        test_matrix = np.asarray([basis(i) for i in test])

        # Calculate R.
        r = test_matrix - ktb.dot(cinv.dot(train_matrix))

        # Calculate beta.
        b1 = np.linalg.inv(train_matrix.T.dot(cinv.dot(train_matrix)))
        b2 = np.asarray(target).dot(cinv.dot(train_matrix))
        beta = b1.dot(b2)

        # Form the covariance function based on the residual.
        covf = ktest - ktb.dot(cinv.dot(ktb.T))
        gca = train_matrix.T.dot(cinv.dot(train_matrix))
        data['g_cov'] = covf + r.dot(np.linalg.inv(gca).dot(r.T))

        # Do prediction accounting for basis.
        data['gX'] = self._make_prediction(ktb=ktb, cinv=cinv, target=target) \
            + beta.dot(r.T)

        # Calculated the error for the residual prediction on the test data.
        if test_target is not None:
            data['validation_error'] = get_error(prediction=data['gX'],
                                                 target=test_target,
                                                 epsilon=epsilon)

        return data
=======
import matplotlib.pyplot as plt

from atoml.preprocess.feature_preprocess import standardize
from atoml.regression import GaussianProcess

gradients = True
gradients_mode = 'Analytical'

def afunc(x):
    """S FUNCTION"""
    y = 20*((x-3)**(2))*(x-3) + 19
    #y = (x-3)**(2) + 1
    return y

def first_derivative(x):
    dydx =  60*(x-3)**2
    return dydx

test_points = 100

train = np.array([[1.5, 3.2, 4.1, 5.0]])
train = np.reshape(train, (np.shape(train)[1], np.shape(train)[0]))

target = []
for i in train:
    target.append(afunc(i))
target = np.array(target)
targetplot = target

if gradients == True:
    if gradients_mode == 'Analytical':
        gradients = []
        for i in train:
            gradients.append(first_derivative(i))
    if gradients_mode == 'Finite':
        delta = np.abs((train[0]-train[np.shape(train)[0]-1]) / 4.0)
        gradients = []
        for i in range(0,np.shape(train)[0]):
            gradients_finite = afunc(train[i]+delta)-afunc(train[i]-delta)
            gradients_finite = gradients_finite / 2*delta
            gradients.append(gradients_finite)
    if gradients_mode == 'Central':
        gradients = np.gradient(target[:,0],train[:,0])
    y_tilde = []
    # 1) Build y_tilde as:
    # y_tilde = y1, y2...yN, delta1, delta2...deltaN
    y_tilde = np.append(target, gradients)
    y_tilde = np.reshape(y_tilde,(np.shape(y_tilde)[0],1))
    target = y_tilde


linex = 1+4*np.random.random_sample((1, 1000))
linex = np.sort(linex)
liney = []
for i in linex:
    liney.append(afunc(i))

test = 1+4.0*np.random.random_sample((1, test_points))
test = np.sort(test)
test = np.reshape(test, (np.shape(test)[1], np.shape(test)[0]))

target = np.reshape(target,(np.shape(target)[1],np.shape(target)[0]))


# Set up the prediction routine.
kdict = {'k1': {'type': 'gaussian_gradients', 'width': 2.0, 'scaling': 1.0}}

gp = GaussianProcess(kernel_dict=kdict, regularization=1.0,
                     train_fp=train, train_target=target[0],
                     optimize_hyperparameters=True,standardize_target=False)

# Do the optimized predictions.
optimized = gp.predict(test_fp=test, uncertainty=True)

print(gp.theta_opt)

fig = plt.figure(figsize=(12, 6))

ax = fig.add_subplot(121)
ax.plot(linex[0], liney[0], '-', lw=1, color='black')
ax.plot(train, targetplot, 'o', alpha=0.2, color='black')
ax.plot(test, optimized['prediction'], 'g-', lw=1, alpha=0.4)
plt.xlabel('feature')
plt.ylabel('response')
plt.axis('tight')


plt.show()
>>>>>>> af654d6c
<|MERGE_RESOLUTION|>--- conflicted
+++ resolved
@@ -1,359 +1,5 @@
-"""Functions to make predictions with Gaussian Processes machine learning."""
-from __future__ import absolute_import
-from __future__ import division
-
+"""Toy model to test out prediction routines."""
 import numpy as np
-<<<<<<< HEAD
-from scipy.optimize import minimize
-from collections import defaultdict
-import functools
-
-from .gpfunctions.log_marginal_likelihood import log_marginal_likelihood
-from .gpfunctions.covariance import get_covariance
-from .gpfunctions.kernels import kdicts2list, list2kdict
-from .gpfunctions.uncertainty import get_uncertainty
-from atoml.utilities.cost_function import get_error
-from atoml.preprocess.scale_target import target_standardize, target_normalize
-
-
-class GaussianProcess(object):
-    """Gaussian processes functions for the machine learning."""
-
-    def __init__(self, train_fp, train_target, kernel_dict,
-                 standardize_target=True, normalize_target=False,
-                 regularization=None, regularization_bounds=(1e-12, None),
-                 optimize_hyperparameters=False):
-        """Gaussian processes setup.
-
-        Parameters
-        ----------
-        train_fp : list
-            A list of training fingerprint vectors.
-        train_target : list
-            A list of training targets used to generate the predictions.
-        kernel_dict : dict of dicts
-            Each dict in kernel_dict contains information on a kernel.
-            The 'type' key is required to contain the name of kernel function:
-            'linear', 'polynomial', 'gaussian' or 'laplacian'.
-            The hyperparameters 'width', 'kfree'
-        regularization : float
-            The regularization strength (smoothing function) applied to the
-            kernel matrix.
-        regularization_bounds : tuple
-            Optional to change the bounds for the regularization.
-        optimize_hyperparameters : boolean
-            Optional flag to optimize the hyperparameters.
-        """
-        msg = 'Cannot standardize and normalize the targets. Pick only one.'
-        assert (standardize_target and normalize_target) is not True, msg
-
-        self.standardize_target = standardize_target
-        self.normalize_target = normalize_target
-        self.N_train, self.N_D = np.shape(train_fp)
-        self.regularization = regularization
-        self._prepare_kernels(kernel_dict,
-                              regularization_bounds=regularization_bounds)
-        self.update_data(train_fp, train_target, standardize_target,
-                         normalize_target)
-        if optimize_hyperparameters:
-            self._optimize_hyperparameters()
-
-    def predict(self, test_fp, test_target=None, uncertainty=False, basis=None,
-                get_validation_error=False, get_training_error=False,
-                epsilon=None):
-        """Function to perform the prediction on some training and test data.
-
-        Parameters
-        ----------
-        test_fp : list
-            A list of testing fingerprint vectors.
-        test_target : list
-            A list of the the test targets used to generate the prediction
-            errors.
-        uncertainty : boolean
-            Return data on the predicted uncertainty if True. Default is False.
-        basis : function
-            Basis functions to assess the reliability of the uncertainty
-            predictions. Must be a callable function that takes a list of
-            descriptors and returns another list.
-        get_validation_error : boolean
-            Return the error associated with the prediction on the test set of
-            data if True. Default is False.
-        get_training_error : boolean
-            Return the error associated with the prediction on the training set
-            of data if True. Default is False.
-        epsilon : float
-            Threshold for insensitive error calculation.
-        """
-        # Store input data.
-        data = defaultdict(list)
-
-        # Calculate the covariance between the test and training datasets.
-        ktb = get_covariance(kernel_dict=self.kernel_dict, matrix1=test_fp,
-                             matrix2=self.train_fp, regularization=None)
-
-        # Build the list of predictions.
-        data['prediction'] = self._make_prediction(ktb=ktb, cinv=self.cinv,
-                                                   target=self.train_target)
-
-        # Calculate error associated with predictions on the test data.
-        if get_validation_error:
-            data['validation_error'] = get_error(prediction=data['prediction'],
-                                                 target=test_target,
-                                                 epsilon=epsilon)
-
-        # Calculate error associated with predictions on the training data.
-        if get_training_error:
-            # Calculate the covariance between the training dataset.
-            kt_train = get_covariance(kernel_dict=self.kernel_dict,
-                                      matrix1=self.train_fp,
-                                      regularization=None)
-
-            # Calculate predictions for the training data.
-            data['train_prediction'] = \
-                self._make_prediction(ktb=kt_train, cinv=self.cinv,
-                                      target=self.train_target)
-
-            # Calculated the error for the prediction on the training data.
-            if self.standardize_target:
-                train_target = self.train_target * \
-                    self.standardize_data['std'] + \
-                    self.standardize_data['mean']
-            if self.normalize_target:
-                train_target = self.train_target * \
-                    self.normalize_data['dif'] + \
-                    self.normalize_data['mean']
-            else:
-                train_target = self.train_target
-            data['training_error'] = \
-                get_error(prediction=data['train_prediction'],
-                          target=train_target,
-                          epsilon=epsilon)
-
-        # Calculate uncertainty associated with prediction on test data.
-        if uncertainty:
-            data['uncertainty'] = get_uncertainty(kernel_dict=self.kernel_dict,
-                                                  test_fp=test_fp,
-                                                  reg=self.regularization,
-                                                  ktb=ktb, cinv=self.cinv)
-
-        if basis is not None:
-            data['basis'] = self._fixed_basis(train=self.train_fp,
-                                              test=test_fp,
-                                              ktb=ktb, cinv=self.cinv,
-                                              target=self.train_target,
-                                              test_target=test_target,
-                                              basis=basis, epsilon=epsilon)
-
-        return data
-
-    def update_data(self, train_fp, train_target, standardize_target,
-                    normalize_target):
-        """Update the training matrix, targets and covariance matrix.
-
-        Parameters
-        ----------
-        train_fp : list
-            A list of training fingerprint vectors.
-        train_target : list
-            A list of training targets used to generate the predictions.
-        """
-        # Get the shape of the training dataset.
-        self.N_train, self.N_D = np.shape(train_fp)
-        # Store the training data in the GP
-        self.train_fp = train_fp
-        # Store standardized target values by default.
-        self.standardize_target = standardize_target
-        if self.standardize_target:
-            self.standardize_data = target_standardize(train_target)
-            self.train_target = self.standardize_data['target']
-        elif self.normalize_target:
-            self.normalize_data = target_normalize(train_target)
-            self.train_target = self.normalize_data['target']
-        else:
-            self.train_target = train_target
-        # Get the Gram matrix on-the-fly if none is suppiled.
-        cvm = get_covariance(kernel_dict=self.kernel_dict,
-                             matrix1=self.train_fp,
-                             regularization=self.regularization)
-        # Invert the covariance matrix.
-        self.cinv = np.linalg.inv(cvm)
-
-    def _prepare_kernels(self, kernel_dict, regularization_bounds):
-        """Format kernel_dictionary and stores bounds for optimization.
-
-        Parameters
-        ----------
-        kernel_dict : dict
-            Dictionary containing all information for the kernels.
-        regularization_bounds : tuple
-            Optional to change the bounds for the regularization.
-        """
-        kdict = kernel_dict
-        bounds = ()
-        for key in kdict:
-            if 'features' in kdict[key]:
-                N_D = len(kdict[key]['features'])
-            else:
-                N_D = self.N_D
-            if 'scaling' in kdict[key]:
-                if 'scaling_bounds' in kdict[key]:
-                    bounds += kdict[key]['scaling_bounds']
-                else:
-                    bounds += ((0, None),)
-            if 'd_scaling' in kdict[key]:
-                d_scaling = kdict[key]['d_scaling']
-                if type(d_scaling) is float or type(d_scaling) is int:
-                    kernel_dict[key]['d_scaling'] = np.zeros(N_D,) + d_scaling
-                if 'bounds' in kdict[key]:
-                    bounds += kdict[key]['bounds']
-                else:
-                    bounds += ((0, None),) * N_D
-            if 'width' in kdict[key]:
-                theta = kdict[key]['width']
-                if type(theta) is float or type(theta) is int:
-                    kernel_dict[key]['width'] = np.zeros(N_D,) + theta
-                if 'bounds' in kdict[key]:
-                    bounds += kdict[key]['bounds']
-                else:
-                    bounds += ((1e-12, 1e12),) * N_D
-            elif 'hyperparameters' in kdict[key]:
-                theta = kdict[key]['hyperparameters']
-                if type(theta) is float or type(theta) is int:
-                    kernel_dict[key]['hyperparameters'] = (np.zeros(N_D,) +
-                                                           theta)
-                if 'bounds' in kdict[key]:
-                    bounds += kdict[key]['bounds']
-                else:
-                    bounds += ((1e-12, 1e12),) * N_D
-            elif 'theta' in kdict[key]:
-                theta = kdict[key]['theta']
-                if type(theta) is float or type(theta) is int:
-                    kernel_dict[key]['hyperparameters'] = (np.zeros(N_D,) +
-                                                           theta)
-                if 'bounds' in kdict[key]:
-                    bounds += kdict[key]['bounds']
-                else:
-                    bounds += ((1e-12, 1e12),) * N_D
-            elif 'bounds' in kdict[key]:
-                bounds += kdict[key]['bounds']
-            elif kdict[key]['type'] == 'linear':
-                bounds += ((0, None),)
-            elif kdict[key]['type'] == 'polynomial':
-                bounds += ((None, None), (1, None), (0, None),)
-        self.kernel_dict = kernel_dict
-        # Bounds for the regularization
-        bounds += (regularization_bounds,)
-        self.bounds = bounds
-
-    def _optimize_hyperparameters(self):
-        """Optimize hyperparameters of the Gaussian Process.
-
-        Performed with respect to the log marginal likelihood. Optimized
-        hyperparameters are saved in the kernel dictionary. Finally, the
-        covariance matrix is updated.
-        """
-        # Create a list of all hyperparameters.
-        theta = kdicts2list(self.kernel_dict, N_D=self.N_D)
-        theta = np.append(theta, self.regularization)
-
-        # Define fixed arguments for log_marginal_likelihood
-        args = (np.array(self.train_fp), self.train_target,
-                self.kernel_dict)
-
-        # Optimize
-        self.theta_opt = minimize(log_marginal_likelihood, theta,
-                                  args=args,
-                                  bounds=self.bounds)
-
-        # Update kernel_dict and regularization with optimized values.
-        self.kernel_dict = list2kdict(self.theta_opt['x'][:-1],
-                                      self.kernel_dict)
-        self.regularization = self.theta_opt['x'][-1]
-        # Make a new covariance matrix with the optimized hyperparameters.
-        cvm = get_covariance(kernel_dict=self.kernel_dict,
-                             matrix1=self.train_fp,
-                             regularization=self.regularization)
-        # Invert the covariance matrix.
-        self.cinv = np.linalg.inv(cvm)
-
-    def _make_prediction(self, ktb, cinv, target):
-        """Function to make the prediction.
-
-        Parameters
-        ----------
-        ktb : array
-            Covariance matrix between test and training data.
-        cinv : array
-            Inverted Gram matrix, covariance between training data.
-        target : list
-            The target values for the training data.
-
-        Returns
-        -------
-        pred : list
-            The rescaled predictions for the test data.
-        """
-        train_mean = np.mean(target)
-        target_values = target
-        alpha = np.dot(cinv, target_values)
-
-        # Form list of the actual predictions.
-        pred = functools.reduce(np.dot, (ktb, alpha))
-
-        # Rescalse the predictions if targets were previously standardized.
-        if self.standardize_target:
-            pred = (np.asarray(pred) * self.standardize_data['std']) + \
-             self.standardize_data['mean']
-
-        if self.normalize_target:
-            pred = (np.asarray(pred) * self.normalize_data['dif']) + \
-             self.normalize_data['mean']
-
-        return pred
-
-    def _fixed_basis(self, test, train, basis, ktb, cinv, target, test_target,
-                     epsilon):
-        """Function to apply fixed basis.
-
-        Returns
-        -------
-            Predictions gX on the residual.
-        """
-        data = defaultdict(list)
-        # Calculate the K(X*,X*) covariance matrix.
-        ktest = get_covariance(kernel_dict=self.kernel_dict, matrix1=test,
-                               regularization=None)
-
-        # Form H and H* matrix, multiplying X by basis.
-        train_matrix = np.asarray([basis(i) for i in train])
-        test_matrix = np.asarray([basis(i) for i in test])
-
-        # Calculate R.
-        r = test_matrix - ktb.dot(cinv.dot(train_matrix))
-
-        # Calculate beta.
-        b1 = np.linalg.inv(train_matrix.T.dot(cinv.dot(train_matrix)))
-        b2 = np.asarray(target).dot(cinv.dot(train_matrix))
-        beta = b1.dot(b2)
-
-        # Form the covariance function based on the residual.
-        covf = ktest - ktb.dot(cinv.dot(ktb.T))
-        gca = train_matrix.T.dot(cinv.dot(train_matrix))
-        data['g_cov'] = covf + r.dot(np.linalg.inv(gca).dot(r.T))
-
-        # Do prediction accounting for basis.
-        data['gX'] = self._make_prediction(ktb=ktb, cinv=cinv, target=target) \
-            + beta.dot(r.T)
-
-        # Calculated the error for the residual prediction on the test data.
-        if test_target is not None:
-            data['validation_error'] = get_error(prediction=data['gX'],
-                                                 target=test_target,
-                                                 epsilon=epsilon)
-
-        return data
-=======
 import matplotlib.pyplot as plt
 
 from atoml.preprocess.feature_preprocess import standardize
@@ -441,5 +87,4 @@
 plt.axis('tight')
 
 
-plt.show()
->>>>>>> af654d6c
+plt.show()