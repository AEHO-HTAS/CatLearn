--- conflicted
+++ resolved
@@ -15,22 +15,11 @@
 from atoml.fingerprint_setup import get_combined_descriptors
 from atoml.adsorbate_fingerprint import AdsorbateFingerprintGenerator
 
-<<<<<<< HEAD
-fpv_train = AdsorbateFingerprintGenerator(mols='mol.db',
-                                          bulks='ref_bulks_k24.db',
-                                          slabs=slabs)
-
-# print('Removing outliers')
-# Remove outliers greater than two standard deviations from the median.
-# all_cand = remove_outliers(candidates=all_cand, con=1.4826, dev=2.,
-#                           key='Ef')
-=======
 slabs = 'example.db'
 
 fpv_train = AdsorbateFingerprintGenerator(moldb='mol.db',
                                           bulkdb='ref_bulks_k24.db',
                                           slabs=slabs)
->>>>>>> aafdb80b
 
 fpv_labels = [
     fpv_train.primary_addatom,
@@ -43,22 +32,5 @@
     fpv_train.randomfpv
     ]
 
-<<<<<<< HEAD
-# print(np.shape(cfpv))
-
 L_F = get_combined_descriptors(fpv_labels)
-print(L_F, len(L_F))
-
-
-try:
-    ind = int(argv[1])
-    print(L_F[ind])
-except ValueError:
-    label = argv[1]
-    print(label, np.where(L_F == label))
-
-# np.savetxt('fpm.txt', cfpv) #, header=' '.join(L_F))
-=======
-L_F = get_combined_descriptors(fpv_labels)
-print(L_F, len(L_F))
->>>>>>> aafdb80b
+print(L_F, len(L_F))