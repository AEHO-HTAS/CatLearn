"""Function performing GP sensitivity analysis."""
from __future__ import absolute_import
from __future__ import division

import numpy as np

from atoml.regression import GaussianProcess
<<<<<<< HEAD
from atoml.covariance import get_covariance
=======
from atoml.regression.gpfunctions.covariance import get_covariance
>>>>>>> 332d8819


class SensitivityAnalysis(object):
    """Perform sensitivity analysis to estimate important features."""

    def __init__(self, train_matrix, train_targets, test_matrix,
                 kernel_dict, init_reg=0.001, init_width=10.):
        """Initialize the class.

        Parameters
        ----------
        train_matrix : array
            Training feature space data.
        train_targets : list
            A list of target values.
        test_matrix : array
            Testing feature space data.
        kernel_dict : dict
            Information for the kernel.
            sensitivities at each step.
        init_reg : float
            Specify the initial regularization strength.
        init_width : float
            Specify the initial kernel widths.
        """
        self.train_matrix = train_matrix
        self.train_targets = train_targets
        self.test_matrix = test_matrix
        self.kernel_dict = kernel_dict
        self.reg = init_reg
        self.width = init_width

    def backward_selection(self, predict=False, test_targets=None,
                           selection=None):
        """Feature selection with backward elimination.

        Parameters
        ----------
        predict : boolean
            Specify whether to make predictions on test data.
        test_targets : list
            A list of test targets to calculate errors, if known.
        selection : int, list
            Specify the number or range of features to consider.
        """
        self.predict = predict
        self.test_targets = test_targets

        original_index = list(range(np.shape(self.train_matrix)[1]))

        data = {}
        # Generate the initial model for all features.
        r = self._opt_step()
        data['original'], dlist = r, r['sorted_index']
        data['original']['abs_index'] = original_index

        # Set up the selection range.
        select1 = 1
        if selection is None:
            select2 = np.shape(self.train_matrix)[1]
        elif type(selection) is list:
            select1, select2 = selection[0], selection[1]
        else:
            select2 = selection

        pi = list(reversed(range(select1, select2)))
        dlist = data['original']['sorted_index']

        # Loop through features in reverse, eliminating one at a time.
        for i in pi:
            self.train_matrix = np.delete(self.train_matrix, dlist[i:], 1)
            self.test_matrix = np.delete(self.test_matrix, dlist[i:], 1)
            w = np.delete(self.kernel_dict['k1']['width'], dlist[i:])
            self.kernel_dict['k1']['width'] = w
            original_index = np.delete(original_index, dlist[i:])

            r = self._opt_step()
            data[str(i)], dlist = r, r['sorted_index']
            data[str(i)]['abs_index'] = original_index

        return data

    def _opt_step(self):
        """Helper function to get the feature sensitivity."""
        res = {'features': np.shape(self.train_matrix)[1]}
        # Generate the initial model for all features.
        model = self._get_opt_weights()
        if self.predict:
            p = self._make_predict(gp=model)
            res['prediction'] = p

        # Set optimal parameters.
        self.width = model.kernel_dict['k1']['width']
        res['widths'], res['reg'] = self.width, self.reg

        # Calculate the sensitivity of features.
        s = self._mean_sensitivity()

        sort_list = np.array(sorted(enumerate(s), key=lambda x: x[1],
                                    reverse=True))
        ind = np.array(sort_list)[:, :1]
        res['sorted_index'] = np.reshape(ind, (1, len(ind)))[0]
        res['sensitivity'] = s

        return res

    def _mean_sensitivity(self):
        """Feature sensitivity on the predicted mean."""
        d, f = np.shape(self.train_matrix)
        w = self.kernel_dict['k1']['width']

        # Calculate covariance.
        cvm = get_covariance(kernel_dict=self.kernel_dict,
                             matrix1=self.train_matrix,
                             regularization=self.reg)
        ktb = get_covariance(kernel_dict=self.kernel_dict,
                             matrix1=self.train_matrix,
                             regularization=self.reg)

        # Calculate weight estimates.
        cinv = np.linalg.inv(cvm)
        alpha = np.dot(cinv, self.train_targets)

        # Calculate sensitivities for all features.
        sen = []
        for j in range(f):
            d2 = 0.
            for q in self.test_matrix:
                d1 = 0.
                for p, ap, kt in zip(self.train_matrix, alpha, ktb):
                    d1 += np.sum(np.dot((np.dot(ap, np.subtract(p[j], q[j])) /
                                         w[j]), kt))
                d2 += 1 / d * (d1 ** 2)
            sen.append(d2)

        return np.asarray(sen)

    def _get_opt_weights(self):
        """Function to get optimized kernel weights."""
        # Train the GP.
        gp = GaussianProcess(train_fp=self.train_matrix,
                             train_target=self.train_targets,
                             kernel_dict=self.kernel_dict,
                             regularization=self.reg,
                             optimize_hyperparameters=True)

        self.kernel_dict = gp.kernel_dict
        self.reg = gp.regularization

        return gp

    def _make_predict(self, gp):
        """Make prediction based on current feature representaion.

        Parameters
        ----------
        gp : object
            The optimized GP model.
        """
        ve = False
        if self.test_targets is not None:
            ve = True
        # Test data.
        pred = gp.predict(test_fp=self.test_matrix,
                          test_target=self.test_targets,
                          get_validation_error=ve,
                          get_training_error=True)
<<<<<<< HEAD
=======

        print('{1} feature prediction ({0:.3f}):'.format(
            pred['validation_error']['rmse_average'],
            np.shape(self.test_matrix)[1]))
>>>>>>> 332d8819

        return pred<|MERGE_RESOLUTION|>--- conflicted
+++ resolved
@@ -5,11 +5,7 @@
 import numpy as np
 
 from atoml.regression import GaussianProcess
-<<<<<<< HEAD
-from atoml.covariance import get_covariance
-=======
 from atoml.regression.gpfunctions.covariance import get_covariance
->>>>>>> 332d8819
 
 
 class SensitivityAnalysis(object):
@@ -177,12 +173,9 @@
                           test_target=self.test_targets,
                           get_validation_error=ve,
                           get_training_error=True)
-<<<<<<< HEAD
-=======
 
         print('{1} feature prediction ({0:.3f}):'.format(
             pred['validation_error']['rmse_average'],
             np.shape(self.test_matrix)[1]))
->>>>>>> 332d8819
 
         return pred