# Version 0.3.2 (March 2018)

<<<<<<< HEAD
-   Add in better neighborlist generation.
    -   Updated wrapper for ase neighborlist.
    -   Updated AtoML neighborlist generator.
-   Add basic NetworkX api.
-   Add some general functions to clean data and build a GP.
-   Clean up some bits of code, fix some bugs.

=======
-   Voronoi and prototype feature generation added.
-   Magpie api added.
>>>>>>> c8e49e14

# Version 0.3.1 (February 2018)

-   Added a parallel version of the greedy feature selection. **Python3 only!**
-   Updated the k-fold cross-validation function to handle features and targets explicitly.
-   Added some basic read/write functionality to the k-fold CV.
-   A number of minor bugs have been fixed.

# Version 0.3.0 (February 2018)

-   Update the fingerprint generator functions so there is now a `FeatureGenerator` class that wraps round all type specific generators.
-   Feature generation can now be performed in parallel, setting `nprocs` variable in the `FeatureGenerator` class. **Python3 only!**
-   Add better handling when passing variable length/composition data objects to the feature generators.
-   More acquisition functions added.
-   Penalty functions added.
-   Started adding a general api for ASE.
-   Added some more test and changed the way test are called/handled.
-   A number of minor bugs have been fixed.

# Version 0.2.1 (February 2018)

-   Update functions to compile features allowing for variable length of atoms objects.
-   Added some tutorials for hierarchy cross-validation and prediction on organic molecules.

# Version 0.2.0 (January 2018)

-   Gradients added to hyperparameter optimization.
-   More features added to the adsorbate fingerprint generator.
-   Acquisition function structure updated. Added new functions.
-   Add some standardized input/output functions to save and load models.
-   The kernel setup has been made more modular.
-   Better test coverage, the tests have also been optimized for speed.
-   Better CI configuration. The new method is much faster and more flexible.
-   Added Dockerfile and appropriate documentation in the README and CONTRIBUTING guidelines.
-   A number of minor bugs have been fixed.

# Version 0.1.0 (December 2017)

-   The first stable version of the code base!
-   For those that used the precious development version, there are many big changes in the way the code is structured. Most scripts will need to be rewritten.
-   A number of minor bugs have been fixed.<|MERGE_RESOLUTION|>--- conflicted
+++ resolved
@@ -1,17 +1,13 @@
-# Version 0.3.2 (March 2018)
+# dev
 
-<<<<<<< HEAD
+-   Voronoi and prototype feature generation added.
+-   Magpie api added.
 -   Add in better neighborlist generation.
     -   Updated wrapper for ase neighborlist.
     -   Updated AtoML neighborlist generator.
 -   Add basic NetworkX api.
 -   Add some general functions to clean data and build a GP.
 -   Clean up some bits of code, fix some bugs.
-
-=======
--   Voronoi and prototype feature generation added.
--   Magpie api added.
->>>>>>> c8e49e14
 
 # Version 0.3.1 (February 2018)
 
